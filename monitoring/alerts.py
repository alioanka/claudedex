--- conflicted
+++ resolved
@@ -852,11 +852,7 @@
             logger.error(f"Telegram send error (network issue): {e}", exc_info=True)
             return False
         except Exception as e:
-<<<<<<< HEAD
             logger.error(f"Telegram send error (unexpected): {e}", exc_info=True)
-=======
-            logger.error(f"Telegram send error: {e}", exc_info=True)
->>>>>>> 940884be
             return False
     
     async def _send_discord(self, alert: Alert) -> bool:
