--- conflicted
+++ resolved
@@ -187,11 +187,7 @@
 class RiskManager:
     """Advanced risk management system"""
     
-<<<<<<< HEAD
     def __init__(self, config: Dict, portfolio_manager=None, config_manager=None, chain_rpc_urls=None):
-=======
-    def __init__(self, config_manager: 'ConfigManager', portfolio_manager=None):
->>>>>>> 940884be
         """
         Initialize risk manager
         
@@ -201,19 +197,9 @@
         self.config_manager = config_manager
         self.config = config_manager.get_all_configs()  # Get the raw config dict
         self.portfolio_manager = portfolio_manager
-<<<<<<< HEAD
         self.chain_collector = ChainDataCollector(config.get('web3', {}))
         self.honeypot_checker = HoneypotChecker(config_manager, chain_rpc_urls)
         self.wallet_manager = WalletSecurityManager(config.get('security', {}))
-=======
-
-        # Pass the full config_manager instance to components that need it for RPC URLs etc.
-        self.chain_collector = ChainDataCollector(self.config_manager)
-        self.honeypot_checker = HoneypotChecker(self.config_manager)
-
-        # Components that only need a subsection of the config can still use the dict
-        self.wallet_manager = WalletSecurityManager(self.config.get('security', {}))
->>>>>>> 940884be
         
         # Risk thresholds
         self.thresholds = self.config.get('risk_levels', {
