"""
DexScreener API Integration
Real-time DEX data collection and monitoring
"""

import asyncio
import httpx
from typing import Dict, List, Optional, Any, AsyncGenerator
from datetime import datetime, timedelta
import json
from dataclasses import dataclass, field
import logging
import time
from collections import deque
import numpy as np

logger = logging.getLogger(__name__)

@dataclass
class TokenPair:
    """Token pair data structure"""
    chain_id: str
    dex_id: str
    pair_address: str
    base_token: Dict
    quote_token: Dict
    price_native: float
    price_usd: float
    liquidity_usd: float
    liquidity_base: float
    liquidity_quote: float
    volume_24h: float
    volume_change_24h: float
    price_change_24h: float
    price_change_1h: float
    price_change_5m: float
    trades_24h: int
    buyers_24h: int
    sellers_24h: int
    created_at: int
    pair_created_at: datetime
    info: Dict = field(default_factory=dict)
    
    @property
    def age_hours(self) -> float:
        """Get pair age in hours"""
        return (datetime.now() - self.pair_created_at).total_seconds() / 3600
        
    @property
    def buy_sell_ratio(self) -> float:
        """Calculate buy/sell ratio"""
        total = self.buyers_24h + self.sellers_24h
        if total == 0:
            return 0.5
        return self.buyers_24h / total

class DexScreenerCollector:
    """DexScreener data collector"""
    
    def __init__(self, config: Dict):
        """
        Initialize DexScreener collector
        
        Args:
            config: Configuration dictionary
        """
        self.config = config
        self.api_key = config.get('api_key', '')
        self.base_url = "https://api.dexscreener.com"
        
        # Rate limiting
        self.rate_limit = config.get('rate_limit', 100)
        self.request_times = deque(maxlen=self.rate_limit)
        
        # Caching
        self.cache = {}
        self.cache_duration = config.get('cache_duration', 60)  # seconds
        
        # Monitoring
        self.monitored_pairs = set()
        self.new_pairs_queue = asyncio.Queue()
        
        # Filters
        self.min_liquidity = config.get('min_liquidity', 10000)
        self.min_volume = config.get('min_volume', 5000)
        self.max_age_hours = config.get('max_age_hours', 24)
        self.chains = config.get('chains', ['ethereum', 'bsc', 'polygon', 'arbitrum', 'base', 'solana'])
        
        # httpx client
        self.client: Optional[httpx.AsyncClient] = None
        
        # Statistics
        self.stats = {
            'total_requests': 0,
            'successful_requests': 0,
            'failed_requests': 0,
            'pairs_found': 0,
            'pairs_filtered': 0
        }

    # Add this class-level constant after __init__:
    CHAIN_MAPPING = {
        # EVM chains
        'ethereum': 'ethereum',
        'eth': 'ethereum',
        'bsc': 'bsc',
        'bnb': 'bsc',
        'polygon': 'polygon',
        'matic': 'polygon',
        'arbitrum': 'arbitrum',
        'arb': 'arbitrum',
        'base': 'base',
        'optimism': 'optimism',
        'op': 'optimism',
        'avalanche': 'avalanche',
        'avax': 'avalanche',
        
        # Solana - IMPORTANT: DexScreener uses 'solana' (lowercase)
        'solana': 'solana',
        'sol': 'solana',
    }

    def _normalize_chain(self, chain: str) -> str:
        """
        Normalize chain name for DexScreener API
        
        Args:
            chain: Chain name (can be 'solana', 'SOL', 'Solana', etc.)
            
        Returns:
            Normalized chain name for API
        """
        chain_lower = chain.lower()
        return self.CHAIN_MAPPING.get(chain_lower, chain_lower)

    async def initialize(self):
        """Initialize the collector"""
        if not self.client:
            self.client = httpx.AsyncClient(timeout=20.0, limits=httpx.Limits(max_connections=10))
            logger.debug("DexScreener client initialized")

    async def close(self):
        """Close the collector"""
<<<<<<< HEAD
        if self.session and not self.session.closed:
            await self.session.close()
=======
        if self.client:
            await self.client.aclose()
>>>>>>> 940884be
            
    async def _rate_limit(self):
        """Implement rate limiting"""
        now = time.time()
        
        # Remove old requests outside the window
        while self.request_times and self.request_times[0] < now - 60:
            self.request_times.popleft()
            
        # Check if we need to wait
        if len(self.request_times) >= self.rate_limit:
            sleep_time = 60 - (now - self.request_times[0])
            if sleep_time > 0:
                await asyncio.sleep(sleep_time)
                
        self.request_times.append(now)
        
    async def _make_request(self, endpoint: str, params: Dict = None) -> Optional[Dict]:
        """
        Make API request with error handling
        
        Args:
            endpoint: API endpoint (without base URL)
            params: Query parameters
            
        Returns:
            Response data or None
        """
        await self._rate_limit()
        
        # Remove any leading slashes from endpoint
        endpoint = endpoint.lstrip('/')
        
        url = f"{self.base_url}/{endpoint}"
        headers = {}
        
        if self.api_key:
            headers['X-API-KEY'] = self.api_key
            
        try:
            self.stats['total_requests'] += 1
            response = await self.client.get(url, params=params, headers=headers)

            if response.status_code == 200:
                self.stats['successful_requests'] += 1
                return response.json()
            else:
                self.stats['failed_requests'] += 1
                print(f"API request failed: {response.status_code} - URL: {url}")
                logger.debug(f"[DexScreener] request failed {response.status_code} url={url}")
                return None
                    
        except httpx.TimeoutException:
            self.stats['failed_requests'] += 1
            print("Request timeout")
            logger.debug("[DexScreener] request timeout")
            return None
        except Exception as e:
            self.stats['failed_requests'] += 1
            print(f"Request error: {e}")
            return None
            
    # 1. Fix get_new_pairs signature (line ~165)
    # REPLACE the existing method signature and update the implementation:

    # ============================================
    # PATCH 2: Update get_new_pairs to normalize chain (line ~170)
    # Replace the beginning of get_new_pairs method:
    # ============================================

    async def get_new_pairs(self, chain: str = 'ethereum', limit: int = 100) -> List[Dict]:
        """
        Get newly created pairs using CORRECT DexScreener API v1 endpoints
        
        Args:
            chain: Blockchain network (ethereum, bsc, solana, etc.)
            limit: Maximum number of pairs to return
            
        Returns:
            List of new pair data
        """
        # ✅ CRITICAL: Normalize chain name for DexScreener
        chain = self._normalize_chain(chain)
        
        new_pairs: List[Dict] = []
        seen_addresses = set()
        start = time.monotonic()
        # Hard overall time budget for this call (must be < engine wait_for)
        MAX_SECS = 25.0
        logger.info(f"[DexScreener] get_new_pairs start chain={chain} limit={limit}")
        
        # Check cache
        cache_key = f"new_pairs_{chain}"
        if cache_key in self.cache:
            cached_data, cached_time = self.cache[cache_key]
            if time.time() - cached_time < self.cache_duration:
                print(f"✅ Using cached data for {chain}")
                return cached_data
        
        try:
            print(f"🔍 Fetching new pairs for {chain}...")
            
            # ✅ STRATEGY 1: Latest boosted tokens
            try:
                boosted_data = await self._make_request("/token-boosts/latest/v1")
                
                if boosted_data:
                    print(f"  Found {len(boosted_data) if isinstance(boosted_data, list) else 1} boosted tokens")
                    logger.debug(f"[DexScreener] boosted tokens fetched")
                    
                    tokens_list = boosted_data if isinstance(boosted_data, list) else [boosted_data]
                    
                    for boost in tokens_list[:10]:
                        try:
                            # ✅ Normalize token chain too
                            token_chain = self._normalize_chain(boost.get('chainId', ''))
                            if token_chain != chain:
                                continue
                            
                            token_address = boost.get('tokenAddress')
                            if not token_address:
                                continue
                            
                            # ✅ Get pairs for this token
                            pairs_data = await self._make_request(
                                f"/token-pairs/v1/{chain}/{token_address}"
                            )
                            
                            if pairs_data and isinstance(pairs_data, list):
                                for pair_data in pairs_data[:2]:
                                    pair = self._parse_pair(pair_data)
                                    if pair and self._filter_pair(pair):
                                        pair_dict = self._pair_to_dict(pair)
                                        if pair_dict['pair_address'] not in seen_addresses:
                                            new_pairs.append(pair_dict)
                                            seen_addresses.add(pair_dict['pair_address'])
                                            self.stats['pairs_found'] += 1
                                            
                                            if len(new_pairs) >= limit:
                                                break
                        except Exception as e:
                            print(f"  Error processing boosted token: {e}")
                            continue
                        
                        if len(new_pairs) >= limit:
                            break
            except Exception as e:
                print(f"  Boosted tokens strategy failed: {e}")
            
            print(f"  Strategy 1 (Boosted): {len(new_pairs)} pairs")
            
            # ✅ STRATEGY 2: Latest token profiles (CORRECT endpoint)
            if len(new_pairs) < limit:
                try:
                    profiles_data = await self._make_request("/token-profiles/latest/v1")
                    
                    if profiles_data:
                        profiles_list = profiles_data if isinstance(profiles_data, list) else [profiles_data]
                        
                        for profile in profiles_list[:15]:
                            try:
                                profile_chain = profile.get('chainId', '').lower()
                                if profile_chain != chain.lower():
                                    continue
                                
                                token_address = profile.get('tokenAddress')
                                if not token_address or token_address in seen_addresses:
                                    continue
                                
                                # Get pairs for this token
                                pairs_data = await self._make_request(
                                    f"/token-pairs/v1/{chain}/{token_address}"
                                )
                                
                                if pairs_data and isinstance(pairs_data, list):
                                    for pair_data in pairs_data[:1]:  # Main pair only
                                        pair = self._parse_pair(pair_data)
                                        if pair and self._filter_pair(pair):
                                            pair_dict = self._pair_to_dict(pair)
                                            if pair_dict['pair_address'] not in seen_addresses:
                                                new_pairs.append(pair_dict)
                                                seen_addresses.add(pair_dict['pair_address'])
                                                self.stats['pairs_found'] += 1
                                                
                                                if len(new_pairs) >= limit:
                                                    break
                            except Exception as e:
                                continue
                            
                            if len(new_pairs) >= limit:
                                break
                except Exception as e:
                    logger.warning(f"[DexScreener] profiles strategy failed: {e}")
            
            print(f"  Strategy 2 (Profiles): {len(new_pairs)} pairs")

            logger.debug(f"[DexScreener] profiles result so far: {len(new_pairs)}")

            # ✅ Check overall time budget frequently
            if time.monotonic() - start > MAX_SECS:
                logger.warning("[DexScreener] time budget exceeded; returning partial results")
                return new_pairs
            
            # ✅ STRATEGY 3: Search common quote tokens (CORRECT endpoint)
            # ============================================
            # PATCH 3: Update search_pairs quote tokens for Solana (line ~310)
            # In the STRATEGY 3 section of get_new_pairs, update quote_tokens dict:
            # ============================================

            # ✅ STRATEGY 3: Search common quote tokens
            if len(new_pairs) < 10:
                quote_tokens = {
                    'ethereum': ['WETH', 'USDC', 'USDT'],
                    'bsc': ['WBNB', 'BUSD', 'USDT'],
                    'polygon': ['WMATIC', 'USDC'],
                    'arbitrum': ['WETH', 'USDC'],
                    'base': ['WETH', 'USDC'],
                    # ✅ ADD SOLANA:
                    'solana': ['SOL', 'USDC', 'USDT', 'RAY', 'BONK']
                }
                
                for quote in quote_tokens.get(chain, ['USDC'])[:2]:
                    if len(new_pairs) >= limit:
                        break
                    
                    try:
                        search_data = await self._make_request(
                            "/latest/dex/search",
                            params={'q': quote}
                        )
                        
                        if search_data and 'pairs' in search_data:
                            for pair_data in search_data['pairs'][:20]:
                                # ✅ Normalize chain for comparison
                                pair_chain = self._normalize_chain(pair_data.get('chainId', ''))
                                if pair_chain != chain:
                                    continue
                                
                                pair = self._parse_pair(pair_data)
                                if pair and pair.volume_24h > 10000 and self._filter_pair(pair):
                                    pair_dict = self._pair_to_dict(pair)
                                    if pair_dict['pair_address'] not in seen_addresses:
                                        new_pairs.append(pair_dict)
                                        seen_addresses.add(pair_dict['pair_address'])
                                        self.stats['pairs_found'] += 1
                                        
                                        if len(new_pairs) >= limit:
                                            break
                    except Exception as e:
                        print(f"  Search for {quote} failed: {e}")
                        continue
            
            print(f"  Strategy 3 (Search): {len(new_pairs)} pairs")
            
            # Sort by volume (highest first)
            new_pairs.sort(key=lambda p: p.get('volume_24h', 0), reverse=True)
            
            # Cache results
            final_pairs = new_pairs[:limit]
            self.cache[cache_key] = (final_pairs, time.time())
            
            # Add to monitoring
            for pair in final_pairs:
                self.monitored_pairs.add(pair['pair_address'])
            
            print(f"✅ Total pairs found for {chain}: {len(final_pairs)}")
            
            return final_pairs
            
        except Exception as e:
            print(f"❌ Error in get_new_pairs for {chain}: {e}")
            import traceback
            traceback.print_exc()
            return []
        
    # ============================================
    # PATCH 4: Update get_token_price to normalize chain (line ~370)
    # ============================================

    async def get_token_price(self, token_address: str, chain: str = 'ethereum') -> Optional[float]:
        """
        Get current token price using the correct /tokens/v1/{chainId}/{tokenAddress} endpoint.
        """
        chain = self._normalize_chain(chain)
        cache_key = f"price_{chain}_{token_address}"
        if cache_key in self.cache:
            cached_data, cached_time = self.cache[cache_key]
            if time.time() - cached_time < 10:
                return cached_data

        try:
            endpoint = f"/tokens/v1/{chain}/{token_address}"
<<<<<<< HEAD
            data = await self._make_request(endpoint)

            if data and data.get('pairs'):
                # Sort by liquidity and get the top pair
                most_liquid_pair = sorted(data['pairs'], key=lambda p: p.get('liquidity', {}).get('usd', 0), reverse=True)[0]
                price = float(most_liquid_pair.get('priceUsd'))
                self.cache[cache_key] = (price, time.time())
                return price
=======
            # ✅ Add timeout wrapper
            data = await asyncio.wait_for(
                self._make_request(endpoint),
                timeout=5.0  # 5 second timeout for price requests
            )
            
            if data and 'pairs' in data and len(data['pairs']) > 0:
                # Filter pairs for the correct chain
                chain_pairs = [
                    p for p in data['pairs'] 
                    if self._normalize_chain(p.get('chainId', '')) == chain
                ]
                
                if not chain_pairs:
                    # If no exact chain match, use any pair
                    chain_pairs = data['pairs']
                
                # Get price from most liquid pair
                pairs = sorted(
                    chain_pairs, 
                    key=lambda x: x.get('liquidity', {}).get('usd', 0), 
                    reverse=True
                )
                
                if pairs:
                    price_str = pairs[0].get('priceUsd')
                    
                    if price_str:
                        price = float(price_str)
                        self.cache[cache_key] = (price, time.time())
                        return price
            
>>>>>>> 940884be
            return None
        except (Exception, asyncio.TimeoutError) as e:
            print(f"Error getting token price for {token_address} on {chain}: {e}")
            return None
        
    async def get_pair_data(self, pair_address: str, chain: str) -> Optional[Dict]:
        """
        Get detailed pair data using the correct /latest/dex/pairs/{chainId}/{pairId} endpoint.
        """
        chain = self._normalize_chain(chain)
        cache_key = f"pair_{chain}_{pair_address}"
        if cache_key in self.cache:
            cached_data, cached_time = self.cache[cache_key]
            if time.time() - cached_time < self.cache_duration:
                return cached_data
<<<<<<< HEAD

        try:
            endpoint = f"/latest/dex/pairs/{chain}/{pair_address}"
            data = await self._make_request(endpoint)

            if data and data.get('pair'):
                pair = self._parse_pair(data['pair'])
                if pair:
                    pair_dict = self._pair_to_dict(pair)
                    self.cache[cache_key] = (pair_dict, time.time())
                    return pair_dict
            return None
        except (Exception, asyncio.TimeoutError) as e:
            print(f"Error getting pair data for {pair_address} on {chain}: {e}")
            return None
=======
                
        # Fetch pair data
        endpoint = f"/latest/dex/pairs/{chain}/{pair_address}"
        data = await self._make_request(endpoint)
        
        if data and 'pair' in data:
            pair = self._parse_pair(data['pair'])
            if pair:
                pair_dict = self._pair_to_dict(pair)
                self.cache[cache_key] = (pair_dict, time.time())
                return pair_dict
                
        return None
>>>>>>> 940884be
        
    async def get_token_pairs(self, token_address: str) -> List[Dict]:
        """
        Get all pairs for a token
        
        Args:
            token_address: Token contract address
            
        Returns:
            List of pair data
        """
        endpoint = f"tokens/{token_address}"
        data = await self._make_request(endpoint)
        
        pairs = []
        if data and 'pairs' in data:
            for pair_data in data['pairs']:
                pair = self._parse_pair(pair_data)
                if pair:
                    pairs.append(self._pair_to_dict(pair))
                    
        return pairs
        
    async def search_pairs(self, query: str) -> List[Dict]:
        """
        Search for pairs by token name or symbol
        
        Args:
            query: Search query
            
        Returns:
            List of matching pairs
        """
        endpoint = "/latest/dex/search"
        params = {'q': query}
        data = await self._make_request(endpoint, params)
        
        pairs = []
        if data and 'pairs' in data:
            for pair_data in data['pairs']:
                pair = self._parse_pair(pair_data)
                if pair and self._filter_pair(pair):
                    pairs.append(self._pair_to_dict(pair))
                    
        return pairs
        
    async def get_trending_pairs(self, chain: str) -> List[Dict]:
        """
        Get trending pairs for a specific chain using the /token-boosts/top/v1 endpoint.
        """
<<<<<<< HEAD
        chain = self._normalize_chain(chain)
        try:
            endpoint = "/token-boosts/top/v1"
            data = await self._make_request(endpoint)

            if not data or not isinstance(data, list):
                return []

            trending_pairs = []
            for item in data:
                if self._normalize_chain(item.get('chainId', '')) == chain and item.get('pair'):
                    pair = self._parse_pair(item['pair'])
                    if pair and self._filter_pair(pair):
                        trending_pairs.append(self._pair_to_dict(pair))

            return trending_pairs
        except (Exception, asyncio.TimeoutError) as e:
            print(f"Error getting trending pairs for {chain}: {e}")
            return []
=======
        trending = []
        
        for chain in self.chains:
            endpoint = "/token-boosts/top/v1"
            data = await self._make_request(endpoint)
            
            if data and 'pairs' in data:
                for pair_data in data['pairs']:
                    if pair_data.get('chainId') == chain:
                        pair = self._parse_pair(pair_data)
                        if pair and self._filter_pair(pair):
                            trending.append(self._pair_to_dict(pair))
                        
        # Sort by volume
        trending.sort(key=lambda x: x['volume_24h'], reverse=True)
        
        return trending[:100]  # Top 100
>>>>>>> 940884be
        
    async def get_boosts(self) -> List[Dict]:
        """
        Get boosted pairs (paid promotions) using the correct /token-boosts/latest/v1 endpoint.
        """
<<<<<<< HEAD
        try:
            endpoint = "/token-boosts/latest/v1"
            data = await self._make_request(endpoint)

            if not data or not isinstance(data, list):
                return []

            boosted = []
=======
        endpoint = "/token-boosts/latest/v1"
        data = await self._make_request(endpoint)
        
        boosted = []
        if data:
>>>>>>> 940884be
            for boost_data in data:
                if 'pair' in boost_data:
                    pair = self._parse_pair(boost_data['pair'])
                    if pair:
                        pair_dict = self._pair_to_dict(pair)
                        pair_dict['boost_amount'] = boost_data.get('amount', 0)
                        boosted.append(pair_dict)
            return boosted
        except (Exception, asyncio.TimeoutError) as e:
            print(f"Error getting boosts: {e}")
            return []

    # 3. Fix monitor_pair to accept address and chain (line ~371)
    # ADD this new method that matches the API signature:

    async def monitor_pair(self, address: str, chain: str = 'ethereum') -> AsyncGenerator:
        """
        Monitor a token pair for changes (AsyncGenerator version)
        
        Args:
            address: Token or pair address to monitor
            chain: Blockchain network
            
        Yields:
            Update events for the monitored pair
        """
        # First, find the pair address for this token
        pairs = await self.get_token_pairs(address)
        
        if not pairs:
            # If no pairs found, treat address as pair address
            pair_address = address
        else:
            # Use the most liquid pair
            pair_address = pairs[0].get('pair_address', address)
        
        self.monitored_pairs.add(pair_address)
        previous_data = None
        
        try:
            while pair_address in self.monitored_pairs:
                try:
                    current_data = await self.get_pair_data(pair_address)
                    
                    if current_data:
                        if previous_data:
                            # Check for significant changes
                            changes = self._detect_changes(previous_data, current_data)
                            
                            if changes:
                                yield {
                                    'type': 'update',
                                    'pair_address': pair_address,
                                    'chain': chain,
                                    'data': current_data,
                                    'changes': changes,
                                    'timestamp': time.time()
                                }
                        else:
                            # First data point
                            yield {
                                'type': 'initial',
                                'pair_address': pair_address,
                                'chain': chain,
                                'data': current_data,
                                'timestamp': time.time()
                            }
                        
                        previous_data = current_data
                        
                    await asyncio.sleep(5)  # Check every 5 seconds
                    
                except Exception as e:
                    yield {
                        'type': 'error',
                        'pair_address': pair_address,
                        'chain': chain,
                        'error': str(e),
                        'timestamp': time.time()
                    }
                    await asyncio.sleep(10)
                    
        finally:
            self.monitored_pairs.discard(pair_address)


    # Keep the original monitor_pair_with_callback for backward compatibility:
    async def monitor_pair_with_callback(self, pair_address: str, callback: callable = None):
        """
        Monitor a pair for changes with callback (original implementation)
        
        Args:
            pair_address: Pair to monitor
            callback: Function to call on updates
        """
        # Original implementation remains as is...
        # (Keep the existing code from the original monitor_pair method)
        self.monitored_pairs.add(pair_address)
        
        previous_data = None
        
        while pair_address in self.monitored_pairs:
            try:
                current_data = await self.get_pair_data(pair_address)
                
                if current_data and previous_data:
                    # Check for significant changes
                    changes = self._detect_changes(previous_data, current_data)
                    
                    if changes and callback:
                        await callback(pair_address, changes)
                        
                previous_data = current_data
                await asyncio.sleep(5)  # Check every 5 seconds
                
            except Exception as e:
                print(f"Error monitoring pair {pair_address}: {e}")
                await asyncio.sleep(10)
                
    def stop_monitoring(self, pair_address: str):
        """Stop monitoring a pair"""
        self.monitored_pairs.discard(pair_address)
        
    def _parse_pair(self, data: Dict) -> Optional[TokenPair]:
        """
        Parse raw pair data into TokenPair object
        
        Args:
            data: Raw pair data from API
            
        Returns:
            TokenPair object or None
        """
        try:
            # Extract base and quote tokens
            base_token = data.get('baseToken', {})
            quote_token = data.get('quoteToken', {})
            
            # Extract liquidity
            liquidity = data.get('liquidity', {})
            liquidity_usd = float(liquidity.get('usd', 0))
            liquidity_base = float(liquidity.get('base', 0))
            liquidity_quote = float(liquidity.get('quote', 0))
            
            # Extract volume
            volume = data.get('volume', {})
            volume_24h = float(volume.get('h24', 0))
            
            # Extract price changes
            price_change = data.get('priceChange', {})
            
            # Extract transaction counts
            txns = data.get('txns', {})
            h24_txns = txns.get('h24', {})
            
            # Create TokenPair object
            pair = TokenPair(
                chain_id=data.get('chainId', ''),
                dex_id=data.get('dexId', ''),
                pair_address=data.get('pairAddress', ''),
                base_token={
                    'address': base_token.get('address', ''),
                    'name': base_token.get('name', ''),
                    'symbol': base_token.get('symbol', '')
                },
                quote_token={
                    'address': quote_token.get('address', ''),
                    'name': quote_token.get('name', ''),
                    'symbol': quote_token.get('symbol', '')
                },
                price_native=float(data.get('priceNative', 0)),
                price_usd=float(data.get('priceUsd', 0)),
                liquidity_usd=liquidity_usd,
                liquidity_base=liquidity_base,
                liquidity_quote=liquidity_quote,
                volume_24h=volume_24h,
                volume_change_24h=float(volume.get('h24Change', 0)),
                price_change_24h=float(price_change.get('h24', 0)),
                price_change_1h=float(price_change.get('h1', 0)),
                price_change_5m=float(price_change.get('m5', 0)),
                trades_24h=h24_txns.get('buys', 0) + h24_txns.get('sells', 0),
                buyers_24h=h24_txns.get('buys', 0),
                sellers_24h=h24_txns.get('sells', 0),
                created_at=data.get('pairCreatedAt', 0),
                pair_created_at=datetime.fromtimestamp(data.get('pairCreatedAt', 0) / 1000) if data.get('pairCreatedAt') else datetime.now(),
                info=data.get('info', {})
            )
            
            return pair
            
        except Exception as e:
            print(f"Error parsing pair data: {e}")
            return None
            
    def _pair_to_dict(self, pair: TokenPair) -> Dict:
        """Convert TokenPair to dictionary"""
        return {
            'chain': pair.chain_id,
            'dex': pair.dex_id,
            'pair_address': pair.pair_address,
            'token_address': pair.base_token['address'],
            'token_name': pair.base_token['name'],
            'token_symbol': pair.base_token['symbol'],
            'price': pair.price_usd,
            'price_usd': pair.price_usd,          # ✅ ADD THIS
            'price_native': pair.price_native,
            'liquidity': pair.liquidity_usd,
            'liquidity_usd': pair.liquidity_usd,  # ✅ ADD THIS
            'volume_24h': pair.volume_24h,
            'volume_change_24h': pair.volume_change_24h,
            'price_change_24h': pair.price_change_24h,
            'price_change_1h': pair.price_change_1h,
            'price_change_5m': pair.price_change_5m,
            'trades_24h': pair.trades_24h,
            'buyers_24h': pair.buyers_24h,
            'sellers_24h': pair.sellers_24h,
            'buy_sell_ratio': pair.buy_sell_ratio,
            'age_hours': pair.age_hours,
            'created_at': pair.created_at,
            'creator_address': pair.info.get('creator', ''),
            'metadata': pair.info
        }
        
    # ============================================
    # PATCH 5: Update _filter_pair for Solana-specific thresholds (line ~680)
    # ============================================

    def _filter_pair(self, pair: TokenPair) -> bool:
        """
        Filter pairs based on criteria (chain-aware)
        
        Args:
            pair: TokenPair to filter
            
        Returns:
            True if pair passes filters
        """
        # ✅ Get chain-specific thresholds
        chain = self._normalize_chain(pair.chain_id)
        
        # Chain-specific minimum liquidity
        chain_min_liquidity = {
            'ethereum': 10000,
            'bsc': 1000,
            'polygon': 1000,
            'arbitrum': 10000,
            'base': 5000,
            'solana': 5000,  # ✅ Solana minimum liquidity
        }
        
        min_liquidity = chain_min_liquidity.get(chain, self.min_liquidity)
        
        # Check liquidity
        if pair.liquidity_usd < min_liquidity:
            return False
        
        # Chain-specific minimum volume
        chain_min_volume = {
            'ethereum': 5000,
            'bsc': 1000,
            'polygon': 1000,
            'arbitrum': 5000,
            'base': 2000,
            'solana': 2000,  # ✅ Solana minimum volume
        }
        
        min_volume = chain_min_volume.get(chain, self.min_volume)
        
        # Check volume
        if pair.volume_24h < min_volume:
            return False
        
        # Check age (Solana tokens can be newer)
        max_age = 48 if chain == 'solana' else self.max_age_hours  # ✅ Solana can be 48h
        if pair.age_hours > max_age:
            return False
        
        # Check for honeypot indicators
        if pair.buyers_24h == 0 and pair.sellers_24h > 0:
            return False  # Only sells, likely honeypot
        
        # Check price
        if pair.price_usd <= 0:
            return False
        
        return True
        
    def _detect_changes(self, previous: Dict, current: Dict) -> Optional[Dict]:
        """
        Detect significant changes in pair data
        
        Args:
            previous: Previous pair data
            current: Current pair data
            
        Returns:
            Dictionary of changes or None
        """
        changes = {}
        
        # Price changes
        prev_price = previous.get('price', 0)
        curr_price = current.get('price', 0)
        
        if prev_price > 0:
            price_change = (curr_price - prev_price) / prev_price
            
            if abs(price_change) > 0.05:  # 5% change
                changes['price_change'] = price_change
                changes['new_price'] = curr_price
                
        # Volume changes
        prev_volume = previous.get('volume_24h', 0)
        curr_volume = current.get('volume_24h', 0)
        
        if prev_volume > 0:
            volume_change = (curr_volume - prev_volume) / prev_volume
            
            if abs(volume_change) > 0.5:  # 50% change
                changes['volume_change'] = volume_change
                changes['new_volume'] = curr_volume
                
        # Liquidity changes
        prev_liquidity = previous.get('liquidity', 0)
        curr_liquidity = current.get('liquidity', 0)
        
        if prev_liquidity > 0:
            liquidity_change = (curr_liquidity - prev_liquidity) / prev_liquidity
            
            if abs(liquidity_change) > 0.2:  # 20% change
                changes['liquidity_change'] = liquidity_change
                changes['new_liquidity'] = curr_liquidity
                
                # Alert on significant liquidity removal
                if liquidity_change < -0.5:  # 50% liquidity removed
                    changes['alert'] = 'LIQUIDITY_REMOVAL'
                    
        # Buy/Sell ratio changes
        prev_ratio = previous.get('buy_sell_ratio', 0.5)
        curr_ratio = current.get('buy_sell_ratio', 0.5)
        
        if abs(curr_ratio - prev_ratio) > 0.2:
            changes['buy_sell_ratio_change'] = curr_ratio - prev_ratio
            changes['new_buy_sell_ratio'] = curr_ratio
            
        return changes if changes else None
        
    # 2. Fix get_price_history signature (line ~595)
    # REPLACE the existing method:

    async def get_price_history(self, address: str, chain: str = 'ethereum', interval: str = '5m') -> List[Dict]:
        """
        Get price history for a token
        
        Args:
            address: Token contract address
            chain: Blockchain network
            interval: Time interval (5m, 15m, 30m, 1h, 4h, 1d)
            
        Returns:
            List of OHLCV data
        """
        # Note: DexScreener doesn't provide historical data directly
        # This would need integration with another service or manual tracking
        
        # For now, we can get current price and build from recent data
        current_price = await self.get_token_price(address)
        
        if current_price:
            # Return simplified current data point
            return [{
                'timestamp': int(time.time() * 1000),
                'open': current_price,
                'high': current_price,
                'low': current_price,
                'close': current_price,
                'volume': 0,
                'chain': chain,
                'interval': interval
            }]
        
        return []
        
    async def calculate_metrics(self, pair_address: str) -> Dict:
        """
        Calculate advanced metrics for a pair
        
        Args:
            pair_address: Pair contract address
            
        Returns:
            Dictionary of calculated metrics
        """
        pair_data = await self.get_pair_data(pair_address)
        
        if not pair_data:
            return {}
            
        metrics = {
            'liquidity_to_mcap_ratio': 0,
            'volume_to_liquidity_ratio': 0,
            'price_impact_1_eth': 0,
            'holder_balance_score': 0,
            'momentum_score': 0,
            'risk_score': 0
        }
        
        # Liquidity to market cap ratio
        liquidity = pair_data.get('liquidity', 0)
        price = pair_data.get('price', 0)
        
        if liquidity > 0 and price > 0:
            # Estimate market cap (this is simplified)
            estimated_mcap = price * 1000000000  # Assume 1B supply
            metrics['liquidity_to_mcap_ratio'] = liquidity / estimated_mcap
            
        # Volume to liquidity ratio
        volume = pair_data.get('volume_24h', 0)
        if liquidity > 0:
            metrics['volume_to_liquidity_ratio'] = volume / liquidity
            
        # Price momentum score
        price_change_1h = pair_data.get('price_change_1h', 0)
        price_change_24h = pair_data.get('price_change_24h', 0)
        
        metrics['momentum_score'] = (price_change_1h * 0.7 + price_change_24h * 0.3) / 100
        
        # Risk score (simplified)
        age_hours = pair_data.get('age_hours', 0)
        buy_sell_ratio = pair_data.get('buy_sell_ratio', 0.5)
        
        risk_factors = []
        
        if liquidity < 50000:
            risk_factors.append(0.3)
        if age_hours < 24:
            risk_factors.append(0.2)
        if buy_sell_ratio < 0.3 or buy_sell_ratio > 0.7:
            risk_factors.append(0.2)
        if volume < 10000:
            risk_factors.append(0.3)
            
        metrics['risk_score'] = min(sum(risk_factors), 1.0)
        
        return metrics
        
    def get_stats(self) -> Dict:
        """Get collector statistics"""
        return self.stats.copy()

    # ============================================================================
    # PATCH FOR: dexscreener.py
    # Add these methods to the DexScreenerCollector class
    # ============================================================================

    # ============================================
    # PATCH 6: Update get_token_info to normalize chain (line ~880)
    # ============================================

    async def get_token_info(self, address: str, chain: str = 'ethereum') -> Dict:
        """
        Get token information
        
        Args:
            address: Token contract address
            chain: Blockchain network
            
        Returns:
            Token information dictionary
        """
        # ✅ Normalize chain
        chain = self._normalize_chain(chain)
        
        # Use existing get_token_price and extend it
        price = await self.get_token_price(address, chain)
        pairs = await self.get_token_pairs(address)
        
        if pairs and len(pairs) > 0:
            # Get most liquid pair info
            main_pair = pairs[0]
            
            return {
                'address': address,
                'chain': chain,
                'name': main_pair.get('token_name', 'Unknown'),
                'symbol': main_pair.get('token_symbol', '???'),
                'price': price or 0,
                'liquidity': main_pair.get('liquidity', 0),
                'volume_24h': main_pair.get('volume_24h', 0),
                'price_change_24h': main_pair.get('price_change_24h', 0),
                'market_cap': 0,
                'pairs_count': len(pairs),
                'main_pair': main_pair.get('pair_address', ''),
                'created_at': main_pair.get('created_at', 0)
            }
        
        return {
            'address': address,
            'chain': chain,
            'name': 'Unknown',
            'symbol': '???',
            'price': price or 0,
            'liquidity': 0,
            'volume_24h': 0,
            'price_change_24h': 0,
            'market_cap': 0,
            'pairs_count': 0,
            'main_pair': '',
            'created_at': 0
        }

    async def get_trending_tokens(self, chain: str = 'ethereum') -> List[Dict]:
        """
        Get trending tokens for a chain
        
        Args:
            chain: Blockchain network
            
        Returns:
            List of trending token data
        """
        # Use get_trending_pairs and extract unique tokens
        trending_pairs = await self.get_trending_pairs()
        
        # Extract unique tokens from pairs
        seen_tokens = set()
        trending_tokens = []
        
        for pair in trending_pairs:
            token_address = pair.get('token_address', '')
            
            if token_address and token_address not in seen_tokens:
                seen_tokens.add(token_address)
                
                trending_tokens.append({
                    'address': token_address,
                    'chain': pair.get('chain', chain),
                    'name': pair.get('token_name', 'Unknown'),
                    'symbol': pair.get('token_symbol', '???'),
                    'price': pair.get('price', 0),
                    'price_change_24h': pair.get('price_change_24h', 0),
                    'volume_24h': pair.get('volume_24h', 0),
                    'liquidity': pair.get('liquidity', 0),
                    'trending_score': pair.get('volume_24h', 0) * (1 + pair.get('price_change_24h', 0) / 100)
                })
        
        # Filter for requested chain
        if chain:
            trending_tokens = [t for t in trending_tokens if t.get('chain') == chain]
        
        # Sort by trending score
        trending_tokens.sort(key=lambda x: x.get('trending_score', 0), reverse=True)
        
        return trending_tokens

    async def get_gainers_losers(self, chain: str = 'ethereum', period: str = '24h') -> Dict:
        """
        Get top gainers and losers
        
        Args:
            chain: Blockchain network
            period: Time period (1h, 24h, 7d)
            
        Returns:
            Dictionary with gainers and losers
        """
        # Fetch gainers
        gainers_endpoint = f"gainers/{chain}"
        gainers_data = await self._make_request(gainers_endpoint)
        
        gainers = []
        losers = []
        
        if gainers_data and 'pairs' in gainers_data:
            for pair_data in gainers_data['pairs']:
                pair = self._parse_pair(pair_data)
                if pair:
                    pair_dict = self._pair_to_dict(pair)
                    
                    # Determine price change based on period
                    price_change = 0
                    if period == '1h':
                        price_change = pair_dict.get('price_change_1h', 0)
                    elif period == '24h':
                        price_change = pair_dict.get('price_change_24h', 0)
                    else:
                        price_change = pair_dict.get('price_change_24h', 0)
                    
                    token_info = {
                        'address': pair_dict.get('token_address', ''),
                        'name': pair_dict.get('token_name', ''),
                        'symbol': pair_dict.get('token_symbol', ''),
                        'price': pair_dict.get('price', 0),
                        'price_change': price_change,
                        'volume': pair_dict.get('volume_24h', 0),
                        'liquidity': pair_dict.get('liquidity', 0)
                    }
                    
                    if price_change > 0:
                        gainers.append(token_info)
                    else:
                        losers.append(token_info)
        
        # Sort by price change
        gainers.sort(key=lambda x: x['price_change'], reverse=True)
        losers.sort(key=lambda x: x['price_change'])
        
        return {
            'period': period,
            'chain': chain,
            'gainers': gainers[:20],  # Top 20 gainers
            'losers': losers[:20],    # Top 20 losers
            'timestamp': time.time()
        }

        
async def test_api_connection():
    """Test DexScreener API connectivity"""
    collector = DexScreenerCollector({'api_key': '', 'chains': ['ethereum']})
    await collector.initialize()
    
    try:
        # Try to fetch some data
        pairs = await collector.get_new_pairs(limit=1)
        if pairs:
            print("DexScreener API connection successful")
            return True
        else:
            print("DexScreener API returned no data")
            return False
            
    except Exception as e:
        print(f"DexScreener API connection failed: {e}")
        return False
        
    finally:
        await collector.close()<|MERGE_RESOLUTION|>--- conflicted
+++ resolved
@@ -141,13 +141,8 @@
 
     async def close(self):
         """Close the collector"""
-<<<<<<< HEAD
         if self.session and not self.session.closed:
             await self.session.close()
-=======
-        if self.client:
-            await self.client.aclose()
->>>>>>> 940884be
             
     async def _rate_limit(self):
         """Implement rate limiting"""
@@ -440,7 +435,6 @@
 
         try:
             endpoint = f"/tokens/v1/{chain}/{token_address}"
-<<<<<<< HEAD
             data = await self._make_request(endpoint)
 
             if data and data.get('pairs'):
@@ -449,40 +443,6 @@
                 price = float(most_liquid_pair.get('priceUsd'))
                 self.cache[cache_key] = (price, time.time())
                 return price
-=======
-            # ✅ Add timeout wrapper
-            data = await asyncio.wait_for(
-                self._make_request(endpoint),
-                timeout=5.0  # 5 second timeout for price requests
-            )
-            
-            if data and 'pairs' in data and len(data['pairs']) > 0:
-                # Filter pairs for the correct chain
-                chain_pairs = [
-                    p for p in data['pairs'] 
-                    if self._normalize_chain(p.get('chainId', '')) == chain
-                ]
-                
-                if not chain_pairs:
-                    # If no exact chain match, use any pair
-                    chain_pairs = data['pairs']
-                
-                # Get price from most liquid pair
-                pairs = sorted(
-                    chain_pairs, 
-                    key=lambda x: x.get('liquidity', {}).get('usd', 0), 
-                    reverse=True
-                )
-                
-                if pairs:
-                    price_str = pairs[0].get('priceUsd')
-                    
-                    if price_str:
-                        price = float(price_str)
-                        self.cache[cache_key] = (price, time.time())
-                        return price
-            
->>>>>>> 940884be
             return None
         except (Exception, asyncio.TimeoutError) as e:
             print(f"Error getting token price for {token_address} on {chain}: {e}")
@@ -498,7 +458,6 @@
             cached_data, cached_time = self.cache[cache_key]
             if time.time() - cached_time < self.cache_duration:
                 return cached_data
-<<<<<<< HEAD
 
         try:
             endpoint = f"/latest/dex/pairs/{chain}/{pair_address}"
@@ -514,21 +473,6 @@
         except (Exception, asyncio.TimeoutError) as e:
             print(f"Error getting pair data for {pair_address} on {chain}: {e}")
             return None
-=======
-                
-        # Fetch pair data
-        endpoint = f"/latest/dex/pairs/{chain}/{pair_address}"
-        data = await self._make_request(endpoint)
-        
-        if data and 'pair' in data:
-            pair = self._parse_pair(data['pair'])
-            if pair:
-                pair_dict = self._pair_to_dict(pair)
-                self.cache[cache_key] = (pair_dict, time.time())
-                return pair_dict
-                
-        return None
->>>>>>> 940884be
         
     async def get_token_pairs(self, token_address: str) -> List[Dict]:
         """
@@ -579,7 +523,6 @@
         """
         Get trending pairs for a specific chain using the /token-boosts/top/v1 endpoint.
         """
-<<<<<<< HEAD
         chain = self._normalize_chain(chain)
         try:
             endpoint = "/token-boosts/top/v1"
@@ -599,31 +542,11 @@
         except (Exception, asyncio.TimeoutError) as e:
             print(f"Error getting trending pairs for {chain}: {e}")
             return []
-=======
-        trending = []
-        
-        for chain in self.chains:
-            endpoint = "/token-boosts/top/v1"
-            data = await self._make_request(endpoint)
-            
-            if data and 'pairs' in data:
-                for pair_data in data['pairs']:
-                    if pair_data.get('chainId') == chain:
-                        pair = self._parse_pair(pair_data)
-                        if pair and self._filter_pair(pair):
-                            trending.append(self._pair_to_dict(pair))
-                        
-        # Sort by volume
-        trending.sort(key=lambda x: x['volume_24h'], reverse=True)
-        
-        return trending[:100]  # Top 100
->>>>>>> 940884be
         
     async def get_boosts(self) -> List[Dict]:
         """
         Get boosted pairs (paid promotions) using the correct /token-boosts/latest/v1 endpoint.
         """
-<<<<<<< HEAD
         try:
             endpoint = "/token-boosts/latest/v1"
             data = await self._make_request(endpoint)
@@ -632,13 +555,6 @@
                 return []
 
             boosted = []
-=======
-        endpoint = "/token-boosts/latest/v1"
-        data = await self._make_request(endpoint)
-        
-        boosted = []
-        if data:
->>>>>>> 940884be
             for boost_data in data:
                 if 'pair' in boost_data:
                     pair = self._parse_pair(boost_data['pair'])
