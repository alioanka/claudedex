--- conflicted
+++ resolved
@@ -36,7 +36,6 @@
     MONITORING = "monitoring"
     ML_MODELS = "ml_models"
     RISK_MANAGEMENT = "risk_management"
-<<<<<<< HEAD
     PORTFOLIO = "portfolio"
     CHAIN = "chain"
     POSITION_MANAGEMENT = "position_management"
@@ -54,10 +53,6 @@
     DEBUG = "debug"
     DASHBOARD = "dashboard"
 
-=======
-    PORTFOLIO = "portfolio"  # Add this
-    WEB3 = "web3"
->>>>>>> 940884be
 
 class ConfigSource(Enum):
     """Configuration sources"""
@@ -113,40 +108,12 @@
     max_drawdown_percent: int = 25
 
 class TradingConfig(BaseModel):
-<<<<<<< HEAD
     max_slippage_bps: int = 50
     expected_slippage_bps: int = 10
     max_price_impact_bps: int = 100
     dex_fee_bps: int = 30
     min_opportunity_score: float = 0.25
     solana_min_opportunity_score: float = 0.20
-=======
-    """Trading configuration schema"""
-    max_position_size: float = 0.1  # from 5% of portfolio
-    max_position_size_usd: float = 10.0  # Max trade size in USD
-    max_daily_trades: int = 100
-    max_slippage: float = 0.02  # 2%
-    stop_loss_percentage: float = 0.05  # 5%
-    take_profit_percentage: float = 0.15  # 15%
-    min_liquidity_threshold: float = 50000  # $50k
-    max_gas_price: int = 100  # Gwei
-    max_slippage_bps: int = 50  # Max slippage tolerance (50 bps = 0.5%)
-    expected_slippage_bps: int = 10  # Expected slippage (10 bps = 0.1%)
-    max_price_impact_bps: int = 100  # Max price impact (100 bps = 1%)
-    dex_fee_bps: int = 30  # DEX trading fee (30 bps = 0.3%)
-    position_cooldown_minutes: int = 30
-
-    min_opportunity_score: float = 0.05  # Minimum score to consider an opportunity
-
-    # Circuit Breaker Thresholds
-    BREAKER_ERROR_RATE_MAX: int = 20             # Max error rate percentage
-    BREAKER_SLIPPAGE_REALIZED_BPS_MAX: int = 120  # Max realized slippage in basis points
-    BREAKER_MAX_CONSECUTIVE_LOSSES: int = 5       # Max consecutive losing trades
-    BREAKER_MAX_DRAWDOWN_PCT: int = 15            # Max portfolio drawdown percentage
-    BREAKER_MAX_DAILY_LOSS_PCT: int = 10          # Max daily loss percentage
-
-    # ADD THIS:
->>>>>>> 940884be
     strategies: Dict[str, Dict[str, Any]] = {
         'momentum': {'enabled': True, 'lookback_period': 20},
         'scalping': {'enabled': True, 'profit_target': 0.02},
@@ -315,87 +282,6 @@
     email_username: Optional[str] = None
     email_password: Optional[SecretStr] = None
 
-<<<<<<< HEAD
-=======
-class MLModelsConfig(BaseModel):
-    """ML Models configuration schema"""
-
-    model_config = {'protected_namespaces': ()}  # Add this line
-    ml_enabled: bool = True
-    # Model settings
-    enable_ensemble: bool = True
-    model_update_frequency: int = 24  # hours
-    min_training_samples: int = 1000
-    
-    # Feature engineering
-    lookback_period: int = 100  # candles
-    feature_selection_threshold: float = 0.05
-    
-    # Training settings
-    train_test_split: float = 0.8
-    validation_split: float = 0.2
-    early_stopping_patience: int = 10
-    
-    # Model types
-    enable_xgboost: bool = True
-    enable_lightgbm: bool = True
-    enable_lstm: bool = True
-    enable_transformer: bool = False  # Computationally intensive
-    
-    # Thresholds
-    rug_detection_threshold: float = 0.7
-    pump_prediction_threshold: float = 0.8
-    volume_validation_threshold: float = 0.6
-
-class RiskManagementConfig(BaseModel):
-    """Risk management configuration schema"""
-    # Portfolio limits
-    max_portfolio_risk: float = 0.02  # 2% VaR
-    max_position_correlation: float = 0.7
-    max_sector_exposure: float = 0.3  # 30% per sector
-    
-    # Position sizing
-    kelly_criterion_enabled: bool = True
-    position_sizing_method: str = "kelly"  # "fixed", "kelly", "optimal_f"
-    
-    # Stop losses
-    dynamic_stop_loss: bool = True
-    atr_multiplier: float = 2.0
-    trailing_stop_enabled: bool = True
-    
-    # Emergency controls
-    emergency_stop_drawdown: float = 0.2  # 20%
-    circuit_breaker_enabled: bool = True
-    max_consecutive_losses: int = 5
-    
-    @validator('max_portfolio_risk')
-    def validate_portfolio_risk(cls, v):
-        if not 0 < v <= 0.1:
-            raise ValueError('max_portfolio_risk must be between 0 and 0.1 (10%)')
-        return v
-
-class PortfolioConfig(BaseModel):
-    """Portfolio configuration schema"""
-    # ✅ CHANGE THESE VALUES:
-    initial_balance: float = 400.0              # Was 10000, now 400
-    max_positions: int = 40                      # Was 10, now 8
-    max_position_size_pct: float = 0.10         # Keep 10%
-    max_risk_per_trade: float = 0.10            # Was 0.05, now 0.10
-    max_portfolio_risk: float = 0.25            # Keep 25%
-    min_position_size: float = 5.0              # Was 100.0, now 5.0
-    max_position_size: float = 10.0
-    max_position_size_usd: float = 10.0  # Max trade size in USD
-    allocation_strategy: str = "DYNAMIC"        # Keep
-    daily_loss_limit: float = 0.10              # Was 0.15, now 0.10
-    consecutive_losses_limit: int = 5           # Keep
-    correlation_threshold: float = 0.7          # Keep
-    rebalance_frequency: str = "daily"          # Keep
-
-class Web3Config(BaseModel):
-    """Web3 provider configuration"""
-    rpc_urls: Dict[str, List[str]] = {}
-
->>>>>>> 940884be
 class ConfigManager:
     """
     Centralized configuration management system with:
@@ -443,13 +329,6 @@
             ConfigType.DATABASE: DatabaseConfig,
             ConfigType.API: APIConfig,
             ConfigType.MONITORING: MonitoringConfig,
-<<<<<<< HEAD
-=======
-            ConfigType.ML_MODELS: MLModelsConfig,
-            ConfigType.RISK_MANAGEMENT: RiskManagementConfig,
-            ConfigType.PORTFOLIO: PortfolioConfig,  # Add this
-            ConfigType.WEB3: Web3Config,
->>>>>>> 940884be
         }
         
         self.change_history: List[ConfigChange] = []
@@ -505,7 +384,6 @@
         """
         env_config = {}
         
-<<<<<<< HEAD
         sensitive_keys = [
             'ENCRYPTION_KEY', 'PRIVATE_KEY', 'SOLANA_PRIVATE_KEY', 'WALLET_ADDRESS', 'SOLANA_WALLET',
             'DEXSCREENER_API_KEY', 'GOPLUS_API_KEY', 'TOKENSNIFFER_API_KEY', '1INCH_API_KEY',
@@ -518,33 +396,6 @@
             'POLYGON_RPC_URLS', 'ARBITRUM_RPC_URLS', 'BASE_RPC_URLS', 'SOLANA_RPC_URLS',
             'WEB3_PROVIDER_URL', 'WEB3_BACKUP_PROVIDER_1', 'WEB3_BACKUP_PROVIDER_2',
             'FLASHBOTS_RPC', 'DB_URL', 'DATABASE_URL', 'DB_PASSWORD', 'REDIS_URL'
-=======
-        # Common environment variables
-        env_vars = [
-            'PRIVATE_KEY',
-            'ENCRYPTION_KEY',
-            'DB_URL',
-            'DATABASE_URL',
-            'REDIS_URL',
-            'WALLET_ADDRESS',
-            'TRADING_MODE',
-            'DRY_RUN',
-            'DEXSCREENER_API_URL',
-            'DEXSCREENER_API_KEY',
-            'GOPLUS_API_KEY',
-            'TELEGRAM_BOT_TOKEN',
-            'TELEGRAM_CHAT_ID',
-            'ETHEREUM_RPC_URL',
-            'BSC_RPC_URL',
-            'BASE_RPC_URL',
-            'ARBITRUM_RPC_URL',
-            'POLYGON_RPC_URL',
-            'SOLANA_RPC_URL',
-            'SOLANA_PRIVATE_KEY',
-            'WEB3_PROVIDER_URL',
-            'WEB3_BACKUP_PROVIDER_1',
-            'WEB3_BACKUP_PROVIDER_2',
->>>>>>> 940884be
         ]
         
         for var in sensitive_keys:
@@ -568,15 +419,11 @@
             Configuration value or default
         """
         try:
-<<<<<<< HEAD
             env_key = key.upper().replace('.', '_')
             env_value = os.getenv(env_key)
             if env_value is not None and env_value not in ('', 'null', 'None'):
                 return env_value
             
-=======
-            # Check raw_config dict if available
->>>>>>> 940884be
             if hasattr(self, '_raw_config') and self._raw_config:
                 if '.' in key:
                     parts = key.split('.')
@@ -705,7 +552,6 @@
         """Load configuration from environment variables"""
         env_data = {}
         
-<<<<<<< HEAD
         schema_class = self.config_schemas.get(config_type)
         if not schema_class:
             return env_data
@@ -716,72 +562,6 @@
             if value is not None:
                 env_data[field_name] = value
 
-=======
-        # ✅ SPECIAL HANDLING FOR TRADING CONFIG
-        if config_type == ConfigType.TRADING:
-            if os.getenv('MIN_OPPORTUNITY_SCORE'):
-                env_data['min_opportunity_score'] = float(os.getenv('MIN_OPPORTUNITY_SCORE'))
-            # ✅ ADD THIS for Solana-specific:
-            if os.getenv('SOLANA_MIN_OPPORTUNITY_SCORE'):
-                env_data['solana_min_opportunity_score'] = float(os.getenv('SOLANA_MIN_OPPORTUNITY_SCORE'))
-            if os.getenv('MAX_POSITION_SIZE_PERCENT'):
-                env_data['max_position_size'] = float(os.getenv('MAX_POSITION_SIZE_PERCENT')) / 100
-            if os.getenv('MAX_SLIPPAGE'):
-                env_data['max_slippage'] = float(os.getenv('MAX_SLIPPAGE'))
-        
-        # ✅ ADD THIS: Parse ENABLED_CHAINS from .env
-        if config_type == ConfigType.API:  # Store chains config here temporarily
-            enabled_chains_str = os.getenv('ENABLED_CHAINS')
-            if enabled_chains_str:
-                env_data['enabled_chains'] = enabled_chains_str
-
-        if config_type == ConfigType.WEB3:
-            rpc_urls = {}
-            # Handle multi-chain RPC URLs (plural)
-            for chain_name in ['ETHEREUM', 'BSC', 'POLYGON', 'ARBITRUM', 'BASE', 'SOLANA']:
-                env_var = f"{chain_name.upper()}_RPC_URLS"
-                urls_str = os.getenv(env_var)
-                if urls_str:
-                    rpc_urls[chain_name.lower()] = [url.strip() for url in urls_str.split(',') if url.strip()]
-
-            # Handle single RPC URL for backward compatibility (singular)
-            if not rpc_urls:
-                main_rpc = os.getenv('WEB3_PROVIDER_URL')
-                if main_rpc:
-                    # Assume it's for the default chain if not otherwise specified
-                    default_chain = os.getenv('DEFAULT_CHAIN', 'ethereum').lower()
-                    rpc_urls[default_chain] = [main_rpc]
-
-                    # Also populate backup providers if they exist
-                    backup1 = os.getenv('WEB3_BACKUP_PROVIDER_1')
-                    if backup1:
-                        rpc_urls[default_chain].append(backup1)
-                    backup2 = os.getenv('WEB3_BACKUP_PROVIDER_2')
-                    if backup2:
-                        rpc_urls[default_chain].append(backup2)
-
-            env_data['rpc_urls'] = rpc_urls
-        
-        if config_type == ConfigType.ML_MODELS:
-            if os.getenv('ML_ENABLED') is not None:
-                env_data['ml_enabled'] = os.getenv('ML_ENABLED').lower() in ('true', '1', 'yes')
-
-        # Generic prefix-based loading (existing code continues)
-        prefix = f"BOT_{config_type.value.upper()}_"
-        for key, value in os.environ.items():
-            if key.startswith(prefix):
-                config_key = key[len(prefix):].lower()
-                # Parse value type
-                if value.lower() in ('true', 'false'):
-                    env_data[config_key] = value.lower() == 'true'
-                elif value.isdigit():
-                    env_data[config_key] = int(value)
-                elif self._is_float(value):
-                    env_data[config_key] = float(value)
-                else:
-                    env_data[config_key] = value
-        
->>>>>>> 940884be
         return env_data
 
     def _is_float(self, value: str) -> bool:
@@ -823,18 +603,12 @@
     def validate_environment(self) -> List[str]:
         """Validate required environment variables are set"""
         required_vars = [
-<<<<<<< HEAD
             'PRIVATE_KEY',
             'DATABASE_URL',
             'REDIS_URL',
             'WEB3_PROVIDER_URL',
             'TELEGRAM_BOT_TOKEN',
             'TELEGRAM_CHAT_ID'
-=======
-            'WALLET_ADDRESS',
-            'PRIVATE_KEY',
-            'DB_URL'
->>>>>>> 940884be
         ]
         
         missing = []
@@ -951,222 +725,42 @@
             except Exception as e:
                 logger.error(f"Error notifying config watcher: {e}")
 
-<<<<<<< HEAD
     def get_config(self, config_type: ConfigType) -> Optional[BaseModel]:
-=======
-    # Add these methods to ConfigManager class:
-
-    def load_config(self, env: str) -> Dict:
-        """
-        Load configuration for specific environment
-        Matches API specification signature
-        
-        Args:
-            env: Environment name (development, staging, production)
-            
-        Returns:
-            Configuration dictionary
-        """
-        # If configs are already loaded, return them
-        if self.configs:
-            result = {}
-            for config_type, config in self.configs.items():
-                result[config_type.value] = config.dict() if hasattr(config, 'dict') else config
-            return result
-        
-        # If configs aren't loaded yet, they should have been loaded by initialize()
-        # This is a fallback - return defaults synchronously
-        logger.warning("load_config called but configs not initialized - returning defaults")
-        
-        for config_type in ConfigType:
-            if config_type not in self.configs:
-                schema_class = self.config_schemas.get(config_type)
-                if schema_class:
-                    self.configs[config_type] = schema_class()
-        
-        # Return combined config dict
-        result = {}
-        for config_type, config in self.configs.items():
-            result[config_type.value] = config.dict() if hasattr(config, 'dict') else config
-        
-        return result
-
-    async def reload_config(self) -> None:
-        """
-        Reload all configurations
-        Matches API specification signature
-        """
-        # Clear existing configs
-        self.configs.clear()
-        
-        # Reload all
-        await self._load_all_configs()
-        
-        # Notify watchers
-        for config_type, config in self.configs.items():
-            await self._notify_config_watchers(config_type, config)
-
-    def validate_config(self, config: Dict) -> bool:
-        """
-        Validate configuration dictionary
-        Matches API specification signature
-        
-        Args:
-            config: Configuration dictionary to validate
-            
-        Returns:
-            True if valid, False otherwise
-        """
-        try:
-            # Validate each config type
-            for config_type_str, config_data in config.items():
-                # Find matching ConfigType enum
-                config_type = None
-                for ct in ConfigType:
-                    if ct.value == config_type_str:
-                        config_type = ct
-                        break
-                
-                if not config_type:
-                    return False
-                
-                # Get schema and validate
-                schema_class = self.config_schemas.get(config_type)
-                if schema_class:
-                    schema_class(**config_data)  # Will raise ValidationError if invalid
-                
-            return True
-            
-        except ValidationError:
-            return False
-        except Exception:
-            return False
-
-    def update_config(self, key: str, value: Any) -> None:
-        """
-        Update configuration value by key
-        Matches API specification signature
-        
-        Args:
-            key: Configuration key in format "type.field"
-            value: New value
-        """
-        # Parse key
-        parts = key.split('.')
-        if len(parts) < 2:
-            raise ValueError(f"Invalid key format: {key}")
-        
-        config_type_str = parts[0]
-        field_name = '.'.join(parts[1:])
-        
-        # Find config type
-        config_type = None
-        for ct in ConfigType:
-            if ct.value == config_type_str:
-                config_type = ct
-                break
-        
-        if not config_type:
-            raise ValueError(f"Unknown config type: {config_type_str}")
-        
-        # Update using existing method
-        asyncio.run(self.update_config_internal(
-            config_type=config_type,
-            updates={field_name: value}
-        ))
-
-    def get_config(self, key: str) -> Any:
-        """
-        Get configuration value by key
-        Matches API specification signature
-        
-        Args:
-            key: Configuration key in format "type.field"
-            
-        Returns:
-            Configuration value
-        """
-        # Parse key
-        parts = key.split('.')
-        if len(parts) < 1:
-            raise ValueError(f"Invalid key format: {key}")
-        
-        # If just config type requested
-        if len(parts) == 1:
-            config_type_str = parts[0]
-            for ct in ConfigType:
-                if ct.value == config_type_str:
-                    config = self.configs.get(ct)
-                    return config.dict() if config else None
-            return None
-        
-        # Get specific field
-        config_type_str = parts[0]
-        field_path = parts[1:]
-        
-        for ct in ConfigType:
-            if ct.value == config_type_str:
-                config = self.configs.get(ct)
-                if config:
-                    result = config.dict() if hasattr(config, 'dict') else config
-                    # Navigate nested path
-                    for field in field_path:
-                        if isinstance(result, dict):
-                            result = result.get(field)
-                        else:
-                            return None
-                    return result
-        
-        return None
-
-    # Rename the existing update_config to update_config_internal to avoid conflict
-
-    def get_all_configs(self) -> Dict:
-        """Returns the entire raw config dictionary."""
-        return self._raw_config
+        """Get configuration for specified type"""
+        return self.configs.get(config_type)
+
+    def get_trading_config(self) -> TradingConfig:
+        """Get trading configuration"""
+        return self.configs.get(ConfigType.TRADING, TradingConfig())
+
+    def get_security_config(self) -> SecurityConfig:
+        """Get security configuration"""
+        return self.configs.get(ConfigType.SECURITY, SecurityConfig())
+
+    def get_database_config(self) -> DatabaseConfig:
+        """Get database configuration"""
+        return self.configs.get(ConfigType.DATABASE, DatabaseConfig())
+
+    def get_api_config(self) -> APIConfig:
+        """Get API configuration"""
+        return self.configs.get(ConfigType.API, APIConfig())
+
+    def get_monitoring_config(self) -> MonitoringConfig:
+        """Get monitoring configuration"""
+        return self.configs.get(ConfigType.MONITORING, MonitoringConfig())
+
+    def get_ml_models_config(self) -> MLModelsConfig:
+        """Get ML models configuration"""
+        return self.configs.get(ConfigType.ML_MODELS, MLModelsConfig())
+
+    def get_risk_management_config(self) -> RiskManagementConfig:
+        """Get risk management configuration"""
+        return self.configs.get(ConfigType.RISK_MANAGEMENT, RiskManagementConfig())
 
     def get_portfolio_config(self) -> PortfolioConfig:
         """Get portfolio configuration"""
         return self.configs.get(ConfigType.PORTFOLIO, PortfolioConfig())
 
-    def get_config_internal(self, config_type: ConfigType) -> Optional[BaseModel]:
->>>>>>> 940884be
-        """Get configuration for specified type"""
-        return self.configs.get(config_type)
-
-    def get_trading_config(self) -> TradingConfig:
-        """Get trading configuration"""
-        return self.configs.get(ConfigType.TRADING, TradingConfig())
-
-    def get_security_config(self) -> SecurityConfig:
-        """Get security configuration"""
-        return self.configs.get(ConfigType.SECURITY, SecurityConfig())
-
-    def get_database_config(self) -> DatabaseConfig:
-        """Get database configuration"""
-        return self.configs.get(ConfigType.DATABASE, DatabaseConfig())
-
-    def get_api_config(self) -> APIConfig:
-        """Get API configuration"""
-        return self.configs.get(ConfigType.API, APIConfig())
-
-    def get_monitoring_config(self) -> MonitoringConfig:
-        """Get monitoring configuration"""
-        return self.configs.get(ConfigType.MONITORING, MonitoringConfig())
-
-    def get_ml_models_config(self) -> MLModelsConfig:
-        """Get ML models configuration"""
-        return self.configs.get(ConfigType.ML_MODELS, MLModelsConfig())
-
-    def get_risk_management_config(self) -> RiskManagementConfig:
-        """Get risk management configuration"""
-        return self.configs.get(ConfigType.RISK_MANAGEMENT, RiskManagementConfig())
-
-<<<<<<< HEAD
-    def get_portfolio_config(self) -> PortfolioConfig:
-        """Get portfolio configuration"""
-        return self.configs.get(ConfigType.PORTFOLIO, PortfolioConfig())
-
     def get_logging_config(self) -> LoggingConfig:
         """Get logging configuration"""
         return self.configs.get(ConfigType.LOGGING, LoggingConfig())
@@ -1218,16 +812,6 @@
         return self.configs.get(ConfigType.DASHBOARD, DashboardConfig())
 
     async def update_config(self,
-=======
-    def get_rpc_urls(self, chain: str) -> List[str]:
-        """Get RPC URLs for a specific chain."""
-        web3_config = self.configs.get(ConfigType.WEB3)
-        if web3_config and chain.lower() in web3_config.rpc_urls:
-            return web3_config.rpc_urls[chain.lower()]
-        return []
-
-    async def update_config_internal(self, 
->>>>>>> 940884be
                           config_type: ConfigType, 
                           updates: Dict[str, Any],
                           user: Optional[str] = None,
